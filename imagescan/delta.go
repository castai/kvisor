package imagescan

import (
	"errors"
	"sort"
	"strings"
	"sync"

	"github.com/samber/lo"
	"gopkg.in/inf.v0"
	appsv1 "k8s.io/api/apps/v1"
	batchv1 "k8s.io/api/batch/v1"
	corev1 "k8s.io/api/core/v1"
	"k8s.io/apimachinery/pkg/types"

	"github.com/castai/sec-agent/castai"
	"github.com/castai/sec-agent/controller"
)

var (
	errNoCandidates = errors.New("no candidates")
)

func NewDeltaState(scannedImages []castai.ScannedImage) *deltaState {
	images := map[string]*image{}
	for _, img := range scannedImages {
		owners := make(map[string]*imageOwner, len(img.ResourceIDs))
		for _, id := range img.ResourceIDs {
			owners[id] = &imageOwner{
				podIDs: map[string]struct{}{},
			}
		}
		images[img.ID] = &image{
			id:      img.ID,
			owners:  owners,
			nodes:   map[string]*imageNode{},
			scanned: true,
		}
	}
	return &deltaState{
		images: images,
		rs:     make(map[string]*appsv1.ReplicaSet),
		jobs:   make(map[string]*batchv1.Job),
		nodes:  map[string]*node{},
	}
}

type deltaState struct {
	mu     sync.RWMutex
	images map[string]*image
	rs     map[string]*appsv1.ReplicaSet
	jobs   map[string]*batchv1.Job
	nodes  map[string]*node
}

func (d *deltaState) upsert(o controller.Object) {
	d.mu.Lock()
	defer d.mu.Unlock()

	key := controller.ObjectKey(o)
	switch v := o.(type) {
	case *corev1.Pod:
		d.handlePodUpdate(v)
	case *corev1.Node:
		d.updateNodeUsage(v)
	case *batchv1.Job:
		d.jobs[key] = v
	case *appsv1.ReplicaSet:
		d.rs[key] = v
	}
}

func (d *deltaState) delete(o controller.Object) {
	d.mu.Lock()
	defer d.mu.Unlock()

	key := controller.ObjectKey(o)
	switch v := o.(type) {
	case *corev1.Pod:
		d.handlePodDelete(v)
	case *corev1.Node:
		d.handleNodeDelete(v)
	case *batchv1.Job:
		delete(d.jobs, key)
	case *appsv1.ReplicaSet:
		delete(d.rs, key)
	}
}

func (d *deltaState) handlePodUpdate(v *corev1.Pod) {
	d.upsertImages(v)
	d.updateNodesUsageFromPod(v)
}

func (d *deltaState) updateNodeUsage(v *corev1.Node) {
	n, ok := d.nodes[v.GetName()]
	if !ok {
		n = &node{
			name:           v.GetName(),
			allocatableMem: &inf.Dec{},
			allocatableCPU: &inf.Dec{},
			pods:           make(map[types.UID]*pod),
		}
		d.nodes[v.GetName()] = n
	}
	n.allocatableMem = v.Status.Allocatable.Memory().AsDec()
	n.allocatableCPU = v.Status.Allocatable.Cpu().AsDec()
}

func (d *deltaState) updateNodesUsageFromPod(v *corev1.Pod) {
	switch v.Status.Phase {
	case corev1.PodRunning, corev1.PodPending:
		n, found := d.nodes[v.Spec.NodeName]
		if !found {
			n = &node{
				name:           v.Spec.NodeName,
				allocatableMem: &inf.Dec{},
				allocatableCPU: &inf.Dec{},
				pods:           make(map[types.UID]*pod),
			}
			d.nodes[v.Spec.NodeName] = n
		}

		p, found := n.pods[v.GetUID()]
		if !found {
			p = &pod{
				id:            v.GetUID(),
				requestCPU:    &inf.Dec{},
				requestMemory: &inf.Dec{},
			}
			n.pods[v.GetUID()] = p
		}

		p.requestMemory = sumPodRequestMemory(&v.Spec)
		p.requestCPU = sumPodRequestCPU(&v.Spec)
	default:
		if n, found := d.nodes[v.Spec.NodeName]; found {
			delete(n.pods, v.UID)
		}
	}
}

func (d *deltaState) upsertImages(pod *corev1.Pod) {
	// Skip pods which are not running. If pod is running this means that container image should be already downloaded.
	if pod.Status.Phase != corev1.PodRunning {
		return
	}

	containers := pod.Spec.Containers
	containers = append(containers, pod.Spec.InitContainers...)
	containerStatuses := pod.Status.ContainerStatuses
	containerStatuses = append(containerStatuses, pod.Status.InitContainerStatuses...)
	podID := string(pod.UID)
	ownerResourceID := getPodOwnerID(pod, d.rs, d.jobs)

	for _, cont := range containers {
		cs, found := lo.Find(containerStatuses, func(v corev1.ContainerStatus) bool {
			return v.Name == cont.Name
		})
		if !found {
			continue
		}

		key := cs.ImageID
		nodeName := pod.Spec.NodeName
		img, found := d.images[key]
		if !found {
			img = &image{
				id:     key,
				owners: map[string]*imageOwner{},
				nodes:  map[string]*imageNode{},
			}
		}
		img.id = key
		img.name = cont.Image
		img.containerRuntime = getContainerRuntime(cs.ContainerID)
		img.podTolerations = pod.Spec.Tolerations

		if owner, found := img.owners[ownerResourceID]; found {
			owner.podIDs[podID] = struct{}{}
		} else {
			img.owners[ownerResourceID] = &imageOwner{
				podIDs: map[string]struct{}{
					podID: {},
				},
			}
		}

		if n, found := img.nodes[nodeName]; found {
			n.podIDs[podID] = struct{}{}
		} else {
			img.nodes[nodeName] = &imageNode{
				podIDs: map[string]struct{}{
					podID: {},
				},
			}
		}
		d.images[key] = img
	}
}

func (d *deltaState) handlePodDelete(pod *corev1.Pod) {
	for key, img := range d.images {
		podID := string(pod.UID)
		if n, found := img.nodes[pod.Spec.NodeName]; found {
			delete(n.podIDs, podID)
		}

		ownerResourceID := getPodOwnerID(pod, d.rs, d.jobs)
		if owner, found := img.owners[ownerResourceID]; found {
			delete(owner.podIDs, podID)
			if len(owner.podIDs) == 0 {
				delete(img.owners, ownerResourceID)
			}
		}

		if len(img.owners) == 0 {
			delete(d.images, key)
		}
	}
}

func (d *deltaState) handleNodeDelete(node *corev1.Node) {
	delete(d.nodes, node.GetName())

	for _, img := range d.images {
		delete(img.nodes, node.Name)
	}
}

func (d *deltaState) getImages() map[string]*image {
	d.mu.RLock()
	defer d.mu.RUnlock()

	return d.images
}

func (d *deltaState) getNode(name string) (*node, bool) {
	d.mu.RLock()
	defer d.mu.RUnlock()

	v, found := d.nodes[name]
	return v, found
}

func (d *deltaState) updateImage(imageID string, change func(img *image)) {
	d.mu.Lock()
	defer d.mu.Unlock()

	img := d.images[imageID]
	if img != nil {
		change(img)
	}
}

func (d *deltaState) findBestNode(nodeNames []string, requiredMemory *inf.Dec, requiredCPU *inf.Dec) (string, error) {
	d.mu.RLock()
	defer d.mu.RUnlock()

	var candidates []*node
	for _, nodeName := range nodeNames {
		if n, found := d.nodes[nodeName]; found && n.availableMemory().Cmp(requiredMemory) >= 0 && n.availableCPU().Cmp(requiredCPU) >= 0 {
			candidates = append(candidates, d.nodes[nodeName])
		}
	}

	if len(candidates) == 0 {
		return "", errNoCandidates
	}

	sort.Slice(candidates, func(i, j int) bool {
		return candidates[i].availableCPU().Cmp(candidates[j].allocatableCPU) > 0
	})

	return candidates[0].name, nil
}

func getContainerRuntime(containerID string) string {
	parts := strings.Split(containerID, "://")
	if len(parts) != 2 {
		return ""
	}
	return parts[0]
}

func getPodOwnerID(pod *corev1.Pod, rsMap map[string]*appsv1.ReplicaSet, jobsMap map[string]*batchv1.Job) string {
	if len(pod.OwnerReferences) == 0 {
		return string(pod.UID)
	}

	ref := pod.OwnerReferences[0]

	switch ref.Kind {
	case "ReplicaSet":
		for _, val := range rsMap {
			if val.UID == ref.UID {
				if len(val.OwnerReferences) > 0 {
					return string(val.OwnerReferences[0].UID)
				}
				return string(ref.UID)
			}
		}
	case "Job":
		for _, val := range jobsMap {
			if val.UID == ref.UID {
				if len(val.OwnerReferences) > 0 {
					return string(val.OwnerReferences[0].UID)
				}
				return string(ref.UID)
			}
		}
	}

	return string(ref.UID)
}

type pod struct {
	id            types.UID
	requestCPU    *inf.Dec
	requestMemory *inf.Dec
}

type node struct {
	name           string
	allocatableMem *inf.Dec
	allocatableCPU *inf.Dec
	pods           map[types.UID]*pod
}

func (n *node) availableMemory() *inf.Dec {
	var result inf.Dec
	result.Add(&result, n.allocatableMem)

	for _, p := range n.pods {
		result.Sub(&result, p.requestMemory)
	}

	return &result
}

func (n *node) availableCPU() *inf.Dec {
	var result inf.Dec
	result.Add(&result, n.allocatableCPU)

	for _, p := range n.pods {
		result.Sub(&result, p.requestCPU)
	}

	return &result
}

func sumPodRequestMemory(spec *corev1.PodSpec) *inf.Dec {
	var result inf.Dec
	for _, container := range spec.Containers {
		result.Add(&result, container.Resources.Requests.Memory().AsDec())
	}

	return &result
}

func sumPodRequestCPU(spec *corev1.PodSpec) *inf.Dec {
	var result inf.Dec
	for _, container := range spec.Containers {
		result.Add(&result, container.Resources.Requests.Cpu().AsDec())
	}

	return &result
}

type imageNode struct {
	podIDs map[string]struct{}
}

type imageOwner struct {
	podIDs map[string]struct{}
}

type image struct {
	id               string
	name             string
	containerRuntime string
<<<<<<< HEAD
	// resourcesIDs     map[string]struct{}
	owners         map[string]*imageOwner
	nodes          map[string]*imageNode
	podTolerations []corev1.Toleration
=======
	owners           map[string]*imageOwner
	nodes            map[string]*imageNode
	podTolerations   []corev1.Toleration
>>>>>>> f01b1f8f

	scanned          bool
	resourcesChanged bool
	failures         int
}<|MERGE_RESOLUTION|>--- conflicted
+++ resolved
@@ -379,16 +379,9 @@
 	id               string
 	name             string
 	containerRuntime string
-<<<<<<< HEAD
-	// resourcesIDs     map[string]struct{}
-	owners         map[string]*imageOwner
-	nodes          map[string]*imageNode
-	podTolerations []corev1.Toleration
-=======
 	owners           map[string]*imageOwner
 	nodes            map[string]*imageNode
 	podTolerations   []corev1.Toleration
->>>>>>> f01b1f8f
 
 	scanned          bool
 	resourcesChanged bool
