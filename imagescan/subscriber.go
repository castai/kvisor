package imagescan

import (
	"context"
	"errors"
	"fmt"
	"reflect"
	"sort"
	"sync"
	"time"

	"github.com/samber/lo"
	"github.com/sirupsen/logrus"
	appsv1 "k8s.io/api/apps/v1"
	batchv1 "k8s.io/api/batch/v1"
	corev1 "k8s.io/api/core/v1"
	"k8s.io/apimachinery/pkg/api/resource"

	"github.com/castai/sec-agent/castai"
	"github.com/castai/sec-agent/config"
	"github.com/castai/sec-agent/controller"
	"github.com/castai/sec-agent/metrics"
)

type castaiClient interface {
	SendImageMetadata(ctx context.Context, meta *castai.ImageMetadata) error
}

func NewSubscriber(
	log logrus.FieldLogger,
	cfg config.ImageScan,
	client castaiClient,
	imageScanner imageScanner,
	k8sVersionMinor int,
	delta *deltaState,
) controller.ObjectSubscriber {
	ctx, cancel := context.WithCancel(context.Background())
	return &Subscriber{
		ctx:             ctx,
		cancel:          cancel,
		client:          client,
		imageScanner:    imageScanner,
		delta:           delta,
		log:             log,
		cfg:             cfg,
		k8sVersionMinor: k8sVersionMinor,
	}
}

type Subscriber struct {
	ctx             context.Context
	cancel          context.CancelFunc
	client          castaiClient
	delta           *deltaState
	imageScanner    imageScanner
	log             logrus.FieldLogger
	cfg             config.ImageScan
	k8sVersionMinor int
}

func (s *Subscriber) RequiredInformers() []reflect.Type {
	rt := []reflect.Type{
		reflect.TypeOf(&corev1.Pod{}),
		reflect.TypeOf(&appsv1.ReplicaSet{}),
		reflect.TypeOf(&batchv1.Job{}),
		reflect.TypeOf(&corev1.Node{}),
	}
	return rt
}

func (s *Subscriber) Run(ctx context.Context) error {
	for {
		select {
		case <-ctx.Done():
			return ctx.Err()
		case <-time.After(s.cfg.ScanInterval):
			if err := s.scheduleScans(ctx); err != nil {
				s.log.Errorf("images scan failed: %v", err)
			}
		}
	}
}

func (s *Subscriber) OnAdd(obj controller.Object) {
	s.handleDelta(controller.EventAdd, obj)
}

func (s *Subscriber) OnUpdate(obj controller.Object) {
	s.handleDelta(controller.EventUpdate, obj)
}

func (s *Subscriber) OnDelete(obj controller.Object) {
	s.handleDelta(controller.EventDelete, obj)
}

func (s *Subscriber) handleDelta(event controller.Event, o controller.Object) {
	switch event {
	case controller.EventAdd:
		s.delta.upsert(o)
	case controller.EventUpdate:
		s.delta.upsert(o)
	case controller.EventDelete:
		s.delta.delete(o)
	}
}

func (s *Subscriber) scheduleScans(ctx context.Context) (rerr error) {
	images := lo.Values(s.delta.getImages())
	pendingImages := lo.Filter(images, func(v *image, _ int) bool {
		return !v.scanned && v.name != "" && len(v.owners) > 0
	})
	sort.Slice(pendingImages, func(i, j int) bool {
		return pendingImages[i].failures < pendingImages[j].failures
	})
	s.log.Infof("found %d images, pending images %d", len(images), len(pendingImages))
	metrics.SetTotalImagesCount(len(images))
	metrics.SetPendingImagesCount(len(pendingImages))

	// During each scan schedule we scan only configured amount of images.
	imagesForScan := pendingImages
	if len(imagesForScan) > int(s.cfg.MaxConcurrentScans) {
		imagesForScan = imagesForScan[:s.cfg.MaxConcurrentScans]
	}

	if l := len(imagesForScan); l > 0 {
		s.log.Infof("scheduling %d images scans", l)
		if err := s.scanImages(ctx, imagesForScan); err != nil {
			return err
		}
		s.log.Info("images scan finished")
	} else {
		s.log.Debug("skipping images scan, no pending images")
	}

<<<<<<< HEAD
	// TODO: On initial agent load we don't know if resource id is already synced. Need to get synced resource ids for each image.
	// imagesWithChangedResources := lo.Filter(images, func(v *image, _ int) bool {
	//	return v.scanned && v.resourcesChanged && v.name != ""
	// })
	// if l := len(imagesWithChangedResources); l > 0 {
	//	s.log.Infof("updating %d images resources", l)
	//	if err := s.sentImageOwnerChange(ctx, imagesWithChangedResources); err != nil {
	//		return err
	//	}
	// }
=======
	imagesWithChangedResources := lo.Filter(images, func(v *image, _ int) bool {
		return v.scanned && v.name != "" && v.resourcesChanged
	})
	if l := len(imagesWithChangedResources); l > 0 {
		s.log.Infof("updating %d images resources", l)
		if err := s.sentImageOwnerChange(ctx, imagesWithChangedResources); err != nil {
			return err
		}
	}
>>>>>>> f01b1f8f

	return nil
}

func (s *Subscriber) scanImages(ctx context.Context, images []*image) error {
	var wg sync.WaitGroup
	for _, img := range images {
		if img.name == "" {
			return fmt.Errorf("no image name set: %+v", img)
		}

		wg.Add(1)
		go func(img *image) {
			defer wg.Done()

			if ctx.Err() != nil {
				return
			}

			ctx, cancel := context.WithTimeout(ctx, s.cfg.ScanTimeout)
			defer cancel()

			log := s.log.WithField("image", img.name)
			log.Info("scanning image")
			if err := s.scanImage(ctx, img); err != nil {
				log.Errorf("image scan failed: %v", err)
				// Increase image failures on error.
				s.delta.updateImage(img.id, func(img *image) {
					img.failures++
				})
				return
			}
			log.Info("image scan finished")
			s.delta.updateImage(img.id, func(img *image) {
				img.scanned = true
				img.resourcesChanged = false
			})
		}(img)
	}

	done := make(chan struct{})
	go func() {
		wg.Wait()
		close(done)
	}()

	select {
	case <-done:
		return nil
	case <-ctx.Done():
		return ctx.Err()
	}
}

func (s *Subscriber) sentImageOwnerChange(ctx context.Context, images []*image) error {
	for _, img := range images {
		if err := s.client.SendImageMetadata(ctx, &castai.ImageMetadata{
			ImageName:   img.name,
			ImageID:     img.id,
			ResourceIDs: lo.Keys(img.owners),
		}); err != nil {
			return fmt.Errorf("sending image metadata resources update: %w", err)
		}

		s.delta.updateImage(img.id, func(img *image) {
			img.resourcesChanged = false
		})
	}
	return nil
}

func (s *Subscriber) scanImage(ctx context.Context, img *image) (rerr error) {
	ctx, cancel := context.WithTimeout(ctx, 10*time.Minute)
	defer cancel()

	nodeNames := lo.Keys(img.nodes)
	var nodeName string
	if len(nodeNames) == 0 {
		return errors.New("image with empty nodes")
	}

	nodeName = nodeNames[0]
	if len(nodeNames) > 1 {
		// Resolve best node.
		memQty := resource.MustParse(s.cfg.MemoryRequest)
		cpuQty := resource.MustParse(s.cfg.CPURequest)
		resolvedNode, err := s.delta.findBestNode(nodeNames, memQty.AsDec(), cpuQty.AsDec())
		if err != nil {
			return err
		} else {
			nodeName = resolvedNode
		}
	}

	start := time.Now()
	defer func() {
		metrics.IncScansTotal(metrics.ScanTypeImage, rerr)
		metrics.ObserveScanDuration(metrics.ScanTypeImage, start)
	}()

	return s.imageScanner.ScanImage(ctx, ScanImageParams{
		ImageName:                   img.name,
		ImageID:                     img.id,
		ContainerRuntime:            img.containerRuntime,
		ResourceIDs:                 lo.Keys(img.owners),
		NodeName:                    nodeName,
		Tolerations:                 img.podTolerations, // Assign the same tolerations as on pod. That will ensure that scan job can run on selected node.
		DeleteFinishedJob:           true,
		WaitForCompletion:           true,
		WaitDurationAfterCompletion: 30 * time.Second,
	})
}<|MERGE_RESOLUTION|>--- conflicted
+++ resolved
@@ -132,18 +132,6 @@
 		s.log.Debug("skipping images scan, no pending images")
 	}
 
-<<<<<<< HEAD
-	// TODO: On initial agent load we don't know if resource id is already synced. Need to get synced resource ids for each image.
-	// imagesWithChangedResources := lo.Filter(images, func(v *image, _ int) bool {
-	//	return v.scanned && v.resourcesChanged && v.name != ""
-	// })
-	// if l := len(imagesWithChangedResources); l > 0 {
-	//	s.log.Infof("updating %d images resources", l)
-	//	if err := s.sentImageOwnerChange(ctx, imagesWithChangedResources); err != nil {
-	//		return err
-	//	}
-	// }
-=======
 	imagesWithChangedResources := lo.Filter(images, func(v *image, _ int) bool {
 		return v.scanned && v.name != "" && v.resourcesChanged
 	})
@@ -153,7 +141,6 @@
 			return err
 		}
 	}
->>>>>>> f01b1f8f
 
 	return nil
 }
