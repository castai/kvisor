package kubebench

import (
	"context"
	"fmt"
	"io"
	"reflect"
	"time"

	"github.com/cenkalti/backoff/v4"
	"github.com/google/uuid"
	jsoniter "github.com/json-iterator/go"
	"github.com/samber/lo"
	"github.com/sirupsen/logrus"
	"golang.org/x/sync/semaphore"
	batchv1 "k8s.io/api/batch/v1"
	corev1 "k8s.io/api/core/v1"
	"k8s.io/apimachinery/pkg/api/errors"
	metav1 "k8s.io/apimachinery/pkg/apis/meta/v1"
	"k8s.io/apimachinery/pkg/labels"
	"k8s.io/client-go/kubernetes"

	"github.com/castai/sec-agent/castai"
	"github.com/castai/sec-agent/controller"
	"github.com/castai/sec-agent/linters/kubebench/spec"
)

const (
	scanInterval      = 15 * time.Second
	castAINamespace   = "castai-sec"
	labelJobName      = "job-name"
	maxConcurrentJobs = 5
)

func NewSubscriber(log logrus.FieldLogger, client kubernetes.Interface, provider string, castClient castai.Client, logsReader PodLogProvider) controller.ObjectSubscriber {
	return &Subscriber{log: log, client: client, delta: newDeltaState(), provider: provider, castClient: castClient, logsProvider: logsReader}
}

type Subscriber struct {
	log          logrus.FieldLogger
	client       kubernetes.Interface
	castClient   castai.Client
	delta        *nodeDeltaState
	provider     string
	logsProvider PodLogProvider
}

func (s *Subscriber) OnAdd(obj controller.Object) {
	node, ok := obj.(*corev1.Node)
	if ok {
		s.delta.upsert(node)
	}
}

func (s *Subscriber) OnUpdate(_ controller.Object) {
	// do not run on updates
}

func (s *Subscriber) OnDelete(obj controller.Object) {
	node, ok := obj.(*corev1.Node)
	if ok {
		s.delta.delete(node)
	}
}

func (s *Subscriber) Run(ctx context.Context) error {
	ticker := time.NewTicker(scanInterval)
	defer ticker.Stop()
	for {
		select {
		case <-ctx.Done():
			return nil
		case <-ticker.C:
			err := s.processCachedNodes(ctx)
			if err != nil {
				s.log.Errorf("error linting nodes: %v", err)
			}
		}
	}
}

func (s *Subscriber) processCachedNodes(ctx context.Context) error {
	nodes := s.delta.peek()
	s.log.Infof("linting %d nodes", len(nodes))
	sem := semaphore.NewWeighted(maxConcurrentJobs)
	for _, n := range nodes {
		node := n
		err := sem.Acquire(ctx, 1)
		if err != nil {
			s.log.Errorf("kube-bench semaphore: %v", err)
			continue
		}
		go func() {
			defer sem.Release(1)
			err = s.lintNode(ctx, &node)
			if err != nil {
				s.log.Errorf("kube-bench: %v", err)
				return
			}
			s.delta.delete(&node)
		}()
	}
	if err := sem.Acquire(ctx, maxConcurrentJobs); err != nil {
		return err
	}

	return nil
}

func (s *Subscriber) RequiredInformers() []reflect.Type {
	return []reflect.Type{reflect.TypeOf(&corev1.Node{})}
}

func (s *Subscriber) lintNode(ctx context.Context, node *corev1.Node) error {
	jobName := "kube-bench-node-" + node.GetName()
	err := s.client.BatchV1().Jobs(castAINamespace).Delete(ctx, jobName, metav1.DeleteOptions{
		PropagationPolicy: lo.ToPtr(metav1.DeletePropagationBackground),
	})
	if err != nil && !errors.IsNotFound(err) {
		s.log.WithError(err).Errorf("can not delete job %q", jobName)
		return err
	}

<<<<<<< HEAD
		jobName := "kube-bench-node-" + node.GetName()
		err := s.client.BatchV1().Jobs("castai-sec").Delete(ctx, jobName, metav1.DeleteOptions{
			PropagationPolicy: lo.ToPtr(metav1.DeletePropagationBackground),
		})
		if err != nil && !errors.IsNotFound(err) {
			s.log.Errorf("can not delete job %q: %v", jobName, err)
			return
		}
=======
	kubeBenchPod, err := s.createKubebenchJob(ctx, node, jobName)
	if err != nil {
		return err
	}
>>>>>>> f79fde99

	report, err := s.getReportFromLogs(ctx, node, kubeBenchPod.Name)
	if err != nil {
		return err
	}

<<<<<<< HEAD
		_, err = s.client.BatchV1().
			Jobs("castai-sec").
			Create(ctx, specFn(node.GetName(), jobName), metav1.CreateOptions{})
		if err != nil {
			s.log.Error("can not create kube-bench scan job: %v", err)
			return
		}
=======
	err = s.castClient.SendReport(ctx, report, "cis-report")
	if err != nil {
		return err
	}
	return nil
}

// We are interested in kube-bench pod succeeding and not the Job
func (s *Subscriber) createKubebenchJob(ctx context.Context, node *corev1.Node, jobName string) (*corev1.Pod, error) {
	specFn := resolveSpec(s.provider, node)
>>>>>>> f79fde99

	job, err := s.client.BatchV1().
		Jobs(castAINamespace).
		Create(ctx, specFn(node.GetName(), jobName), metav1.CreateOptions{})
	if err != nil {
		s.log.WithError(err).Error("can not create kube-bench scan job")
		return nil, err
	}
	selector := labels.Set{labelJobName: job.Name}
	var kubeBenchPod *corev1.Pod

	podCtx, cancel := context.WithTimeout(ctx, 1*time.Minute)
	defer cancel()

	err = backoff.Retry(
		func() error {
			pods, err := s.client.CoreV1().Pods(castAINamespace).List(ctx, metav1.ListOptions{
				LabelSelector: selector.String(),
			})
			if err != nil {
				return err
			}

			if len(pods.Items) < 1 {
				return fmt.Errorf("pod not found")
			}

			kubeBenchPod = &pods.Items[0]

			if kubeBenchPod.Status.Phase == corev1.PodFailed {
				return backoff.Permanent(fmt.Errorf("kube-bench failed: %s", kubeBenchPod.Status.Message))
			}

			if kubeBenchPod.Status.Phase == corev1.PodSucceeded {
				return nil
			}

			return fmt.Errorf("unknown err")
		}, backoff.WithContext(backoff.NewConstantBackOff(10*time.Second), podCtx))

	if err != nil {
		return nil, err
	}

	return kubeBenchPod, nil
}

func (s *Subscriber) getReportFromLogs(ctx context.Context, node *corev1.Node, kubeBenchPodName string) (*CustomReport, error) {
	logReader, err := s.logsProvider.GetLogReader(ctx, kubeBenchPodName)
	if err != nil {
		return nil, err
	}
	defer logReader.Close()

	report, err := io.ReadAll(logReader)
	if err != nil {
		return nil, err
	}

	var customReport CustomReport
	err = jsoniter.Unmarshal(report, &customReport)
	if err != nil {
		return nil, err
	}

	if len(customReport.Controls) == 0 {
		s.log.Infof("no checks found for node: %s", node.Name)
		return nil, nil
	}

	nodeID, err := uuid.Parse(string(node.UID))
	if err != nil {
		return nil, fmt.Errorf("can't parse node UID: %v", err)
	}

	customReport.Node = Node{
		NodeName:   node.Name,
		ResourceID: nodeID,
	}

	return &customReport, nil
}

func resolveSpec(provider string, node *corev1.Node) func(nodeName, jobname string) *batchv1.Job {
	switch provider {
	case "gke":
		return spec.GKE
	case "aks":
		return spec.AKS
	case "eks":
		return spec.EKS
	default:
		labels := node.GetLabels()
		if _, ok := labels["node-role.kubernetes.io/control-plane"]; ok {
			return spec.Master
		}

		return spec.Node
	}
}<|MERGE_RESOLUTION|>--- conflicted
+++ resolved
@@ -121,36 +121,16 @@
 		return err
 	}
 
-<<<<<<< HEAD
-		jobName := "kube-bench-node-" + node.GetName()
-		err := s.client.BatchV1().Jobs("castai-sec").Delete(ctx, jobName, metav1.DeleteOptions{
-			PropagationPolicy: lo.ToPtr(metav1.DeletePropagationBackground),
-		})
-		if err != nil && !errors.IsNotFound(err) {
-			s.log.Errorf("can not delete job %q: %v", jobName, err)
-			return
-		}
-=======
 	kubeBenchPod, err := s.createKubebenchJob(ctx, node, jobName)
 	if err != nil {
 		return err
 	}
->>>>>>> f79fde99
 
 	report, err := s.getReportFromLogs(ctx, node, kubeBenchPod.Name)
 	if err != nil {
 		return err
 	}
 
-<<<<<<< HEAD
-		_, err = s.client.BatchV1().
-			Jobs("castai-sec").
-			Create(ctx, specFn(node.GetName(), jobName), metav1.CreateOptions{})
-		if err != nil {
-			s.log.Error("can not create kube-bench scan job: %v", err)
-			return
-		}
-=======
 	err = s.castClient.SendReport(ctx, report, "cis-report")
 	if err != nil {
 		return err
@@ -161,7 +141,6 @@
 // We are interested in kube-bench pod succeeding and not the Job
 func (s *Subscriber) createKubebenchJob(ctx context.Context, node *corev1.Node, jobName string) (*corev1.Pod, error) {
 	specFn := resolveSpec(s.provider, node)
->>>>>>> f79fde99
 
 	job, err := s.client.BatchV1().
 		Jobs(castAINamespace).
