package kubebench

import (
	"context"
	"fmt"
	"io"
	"reflect"
	"time"

	"github.com/cenkalti/backoff/v4"
	"github.com/google/uuid"
	jsoniter "github.com/json-iterator/go"
	"github.com/samber/lo"
	"github.com/sirupsen/logrus"
	"golang.org/x/sync/semaphore"
	batchv1 "k8s.io/api/batch/v1"
	corev1 "k8s.io/api/core/v1"
	"k8s.io/apimachinery/pkg/api/errors"
	metav1 "k8s.io/apimachinery/pkg/apis/meta/v1"
	"k8s.io/apimachinery/pkg/labels"
	"k8s.io/client-go/kubernetes"

	"github.com/castai/sec-agent/castai"
	"github.com/castai/sec-agent/controller"
	"github.com/castai/sec-agent/linters/kubebench/spec"
)

const (
	scanInterval      = 15 * time.Second
	castAINamespace   = "castai-sec"
	labelJobName      = "job-name"
	maxConcurrentJobs = 5
)

func NewSubscriber(log logrus.FieldLogger, client kubernetes.Interface, provider string, castClient castai.Client, logsReader PodLogProvider) controller.ObjectSubscriber {
	return &Subscriber{log: log, client: client, delta: newDeltaState(), provider: provider, castClient: castClient, logsProvider: logsReader}
}

type Subscriber struct {
	log          logrus.FieldLogger
	client       kubernetes.Interface
	castClient   castai.Client
	delta        *nodeDeltaState
	provider     string
	logsProvider PodLogProvider
}

func (s *Subscriber) OnAdd(obj controller.Object) {
	node, ok := obj.(*corev1.Node)
	if ok {
		s.delta.upsert(node)
	}
}

func (s *Subscriber) OnUpdate(_ controller.Object) {
	// do not run on updates
}

func (s *Subscriber) OnDelete(obj controller.Object) {
	node, ok := obj.(*corev1.Node)
	if ok {
		s.delta.delete(node)
	}
}

func (s *Subscriber) Run(ctx context.Context) error {
	ticker := time.NewTicker(scanInterval)
	defer ticker.Stop()
	for {
		select {
		case <-ctx.Done():
			return nil
		case <-ticker.C:
			err := s.processCachedNodes(ctx)
			if err != nil {
				s.log.Errorf("error linting nodes: %v", err)
			}
		}
	}
}

func (s *Subscriber) processCachedNodes(ctx context.Context) error {
	nodes := s.delta.peek()
	s.log.Infof("linting %d nodes", len(nodes))
	sem := semaphore.NewWeighted(maxConcurrentJobs)
	for _, n := range nodes {
		node := n
		err := sem.Acquire(ctx, 1)
		if err != nil {
			s.log.Errorf("kube-bench semaphore: %v", err)
			continue
		}
		go func() {
			defer sem.Release(1)
			err = s.lintNode(ctx, &node)
			if err != nil {
				s.log.Errorf("kube-bench: %v", err)
				return
			}
			s.delta.delete(&node)
		}()
	}
	if err := sem.Acquire(ctx, maxConcurrentJobs); err != nil {
		return err
	}

	return nil
}

func (s *Subscriber) RequiredInformers() []reflect.Type {
	return []reflect.Type{reflect.TypeOf(&corev1.Node{})}
}

func (s *Subscriber) lintNode(ctx context.Context, node *corev1.Node) error {
	jobName := "kube-bench-node-" + node.GetName()
	err := s.client.BatchV1().Jobs(castAINamespace).Delete(ctx, jobName, metav1.DeleteOptions{
		PropagationPolicy: lo.ToPtr(metav1.DeletePropagationBackground),
	})
	if err != nil && !errors.IsNotFound(err) {
		s.log.WithError(err).Errorf("can not delete job %q", jobName)
		return err
	}

	kubeBenchPod, err := s.createKubebenchJob(ctx, node, jobName)
	if err != nil {
		return err
	}

	report, err := s.getReportFromLogs(ctx, node, kubeBenchPod.Name)
	if err != nil {
		return err
	}

	err = s.castClient.SendCISReport(ctx, report)
	if err != nil {
		return err
	}

	err = s.deleteJob(ctx, jobName)
	if err != nil {
		s.log.Errorf("failed deleting job %s: %v", jobName, err)
	}

	return nil
}

// We are interested in kube-bench pod succeeding and not the Job
func (s *Subscriber) createKubebenchJob(ctx context.Context, node *corev1.Node, jobName string) (*corev1.Pod, error) {
	specFn := resolveSpec(s.provider, node)

	job, err := s.client.BatchV1().
		Jobs(castAINamespace).
		Create(ctx, specFn(node.GetName(), jobName), metav1.CreateOptions{})
	if err != nil {
		s.log.WithError(err).Error("can not create kube-bench scan job")
		return nil, err
	}
	selector := labels.Set{labelJobName: job.Name}
	var kubeBenchPod *corev1.Pod

	podCtx, cancel := context.WithTimeout(ctx, 1*time.Minute)
	defer cancel()

	err = backoff.Retry(
		func() error {
			pods, err := s.client.CoreV1().Pods(castAINamespace).List(ctx, metav1.ListOptions{
				LabelSelector: selector.String(),
			})
			if err != nil {
				return err
			}

			if len(pods.Items) < 1 {
				return fmt.Errorf("pod not found")
			}

			kubeBenchPod = &pods.Items[0]

			if kubeBenchPod.Status.Phase == corev1.PodFailed {
				return backoff.Permanent(fmt.Errorf("kube-bench failed: %s", kubeBenchPod.Status.Message))
			}

			if kubeBenchPod.Status.Phase == corev1.PodSucceeded {
				return nil
			}

			return fmt.Errorf("unknown err")
		}, backoff.WithContext(backoff.NewConstantBackOff(10*time.Second), podCtx))

	if err != nil {
		return nil, err
	}

	return kubeBenchPod, nil
}

<<<<<<< HEAD
func (s *Subscriber) getReportFromLogs(ctx context.Context, node *corev1.Node, kubeBenchPodName string) (*castai.CustomReport, error) {
=======
func (s *Subscriber) deleteJob(ctx context.Context, jobName string) error {
	return s.client.BatchV1().Jobs(castAINamespace).Delete(ctx, jobName, metav1.DeleteOptions{})
}

func (s *Subscriber) getReportFromLogs(ctx context.Context, node *corev1.Node, kubeBenchPodName string) (*CustomReport, error) {
>>>>>>> 268e3be1
	logReader, err := s.logsProvider.GetLogReader(ctx, kubeBenchPodName)
	if err != nil {
		return nil, err
	}
	defer logReader.Close()

	report, err := io.ReadAll(logReader)
	if err != nil {
		return nil, err
	}

	var customReport castai.CustomReport
	err = jsoniter.Unmarshal(report, &customReport)
	if err != nil {
		return nil, err
	}

	if len(customReport.Controls) == 0 {
		s.log.Infof("no checks found for node: %s", node.Name)
		return nil, nil
	}

	nodeID, err := uuid.Parse(string(node.UID))
	if err != nil {
		return nil, fmt.Errorf("can't parse node UID: %v", err)
	}

	customReport.Node = castai.Node{
		NodeName:   node.Name,
		ResourceID: nodeID,
	}

	return &customReport, nil
}

func resolveSpec(provider string, node *corev1.Node) func(nodeName, jobname string) *batchv1.Job {
	switch provider {
	case "gke":
		return spec.GKE
	case "aks":
		return spec.AKS
	case "eks":
		return spec.EKS
	default:
		labels := node.GetLabels()
		if _, ok := labels["node-role.kubernetes.io/control-plane"]; ok {
			return spec.Master
		}

		return spec.Node
	}
}<|MERGE_RESOLUTION|>--- conflicted
+++ resolved
@@ -194,15 +194,11 @@
 	return kubeBenchPod, nil
 }
 
-<<<<<<< HEAD
-func (s *Subscriber) getReportFromLogs(ctx context.Context, node *corev1.Node, kubeBenchPodName string) (*castai.CustomReport, error) {
-=======
 func (s *Subscriber) deleteJob(ctx context.Context, jobName string) error {
 	return s.client.BatchV1().Jobs(castAINamespace).Delete(ctx, jobName, metav1.DeleteOptions{})
 }
 
-func (s *Subscriber) getReportFromLogs(ctx context.Context, node *corev1.Node, kubeBenchPodName string) (*CustomReport, error) {
->>>>>>> 268e3be1
+func (s *Subscriber) getReportFromLogs(ctx context.Context, node *corev1.Node, kubeBenchPodName string) (*castai.CustomReport, error) {
 	logReader, err := s.logsProvider.GetLogReader(ctx, kubeBenchPodName)
 	if err != nil {
 		return nil, err
