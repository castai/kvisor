package gke

import (
	"context"
	"fmt"
	"strings"
	"time"

	"github.com/googleapis/gax-go/v2"
	json "github.com/json-iterator/go"
	"github.com/sirupsen/logrus"
	"google.golang.org/api/option"

	containerv1 "cloud.google.com/go/container/apiv1"
	serviceusagepb "google.golang.org/genproto/googleapis/api/serviceusage/v1"
	containerpb "google.golang.org/genproto/googleapis/container/v1"

	serviceusagev1 "cloud.google.com/go/serviceusage/apiv1"

	"github.com/castai/sec-agent/castai"
	"github.com/castai/sec-agent/config"
)

type clusterClient interface {
	GetCluster(ctx context.Context, req *containerpb.GetClusterRequest, opts ...gax.CallOption) (*containerpb.Cluster, error)
}

type serviceUsageClient interface {
	GetService(ctx context.Context, req *serviceusagepb.GetServiceRequest, opts ...gax.CallOption) (*serviceusagepb.Service, error)
}

type castaiClient interface {
	SendCISCloudScanReport(ctx context.Context, report *castai.CloudScanReport) error
}

func NewScanner(log logrus.FieldLogger, cfg config.CloudScan, imgScanEnabled bool, client castaiClient) (*Scanner, error) {
	project, location := parseInfoFromClusterName(cfg.GKE.ClusterName)
	if project == "" || location == "" {
		return nil, fmt.Errorf("could not parse project and location from cluster name, expected format is `projects/*/locations/*/clusters/*`, actual %q", cfg.GKE.ClusterName)
	}

	ctx := context.Background()
	var opts []option.ClientOption
	if cfg.GKE.CredentialsFile != "" {
		opts = append(opts, option.WithCredentialsFile(cfg.GKE.CredentialsFile))
	}
	if cfg.GKE.ServiceAccountName != "" {
		opts = append(opts, option.WithTokenSource(newMetadataTokenSource()))
	}
	clusterClient, err := containerv1.NewClusterManagerClient(ctx, opts...)
	if err != nil {
		return nil, err
	}

	serviceUsageClient, err := serviceusagev1.NewClient(ctx, opts...)
	if err != nil {
		return nil, err
	}

	return &Scanner{
		log:                log,
		cfg:                cfg,
		project:            project,
		location:           location,
		imgScanEnabled:     imgScanEnabled,
		castaiClient:       client,
		clusterClient:      clusterClient,
		serviceUsageClient: serviceUsageClient,
	}, nil
}

type check struct {
	id          string
	description string
	manual      bool
	context     any
	failed      bool
	validate    func(c *check)
}

type Scanner struct {
	log                logrus.FieldLogger
	cfg                config.CloudScan
	project            string
	location           string
	imgScanEnabled     bool
	castaiClient       castaiClient
	clusterClient      clusterClient
	serviceUsageClient serviceUsageClient
}

func (s *Scanner) Start(ctx context.Context) {
	for {
		s.log.Info("scanning cloud")
		if err := s.scan(ctx); err != nil {
			s.log.Errorf("gke cloud scan failed: %v", err)
		} else {
			s.log.Info("cloud scan finished")
		}

		select {
		case <-ctx.Done():
			return
		case <-time.After(s.cfg.ScanInterval):
<<<<<<< HEAD
			if err := s.scan(ctx); err != nil {
				s.log.Errorf("gcp cloud scan failed: %v", err)
			}
=======
>>>>>>> 9ed07fdb
		}
	}
}

func (s *Scanner) scan(ctx context.Context) error {
	cl, err := s.clusterClient.GetCluster(ctx, &containerpb.GetClusterRequest{
		Name: s.cfg.GKE.ClusterName,
	})
	if err != nil {
		return fmt.Errorf("getting cluster: %w", err)
	}

	containerUsageService, err := s.serviceUsageClient.GetService(ctx, &serviceusagepb.GetServiceRequest{
		Name: fmt.Sprintf("projects/%s/services/containerscanning.googleapis.com", s.project),
	})
	if err != nil {
		return fmt.Errorf("getting service usage: %w", err)
	}

	checks := []check{
		check511EnsureImageVulnerabilityScanningusingGCRContainerAnalysisorathirdpartyprovider(containerUsageService, s.imgScanEnabled),
		check512MinimizeuseraccesstoGCR(),
		check513MinimizeclusteraccesstoreadonlyforGCR(),
		check514MinimizeContainerRegistriestoonlythoseapproved(),
		check521EnsureGKEclustersarenotrunningusingtheComputeEnginedefaultserviceaccount(),
		check522PreferusingdedicatedGCPServiceAccountsandWorkloadIdentity(cl),
		check531EnsureKubernetesSecretsareencryptedusingkeysmanagedinCloudKMS(cl),
		check541EnsurelegacyComputeEngineinstancemetadataAPIsareDisabled(cl),
		check542EnsuretheGKEMetadataServerisEnabled(cl),
		check551EnsureContainerOptimizedOSCOSisusedforGKEnodeimages(cl),
		check552EnsureNodeAutoRepairisenabledforGKEnodes(cl),
		check553EnsureNodeAutoUpgradeisenabledforGKEnodes(cl),
		check554WhencreatingNewClustersAutomateGKEversionmanagementusingReleaseChannels(cl),
		check555EnsureShieldedGKENodesareEnabled(cl),
		check556EnsureIntegrityMonitoringforShieldedGKENodesisEnabled(cl),
		check557EnsureSecureBootforShieldedGKENodesisEnabled(cl),
		check561EnableVPCFlowLogsandIntranodeVisibility(cl),
		check562EnsureuseofVPCnativeclusters(cl),
		check563EnsureMasterAuthorizedNetworksisEnabled(cl),
		check564EnsureclustersarecreatedwithPrivateEndpointEnabledandPublicAccessDisabled(cl),
		check565EnsureclustersarecreatedwithPrivateNodes(cl),
		check566ConsiderfirewallingGKEworkernodes(),
		check567EnsureNetworkPolicyisEnabledandsetasappropriate(cl),
		check568EnsureuseofGooglemanagedSSLCertificates(),
		check571EnsureStackdriverKubernetesLoggingandMonitoringisEnabled(cl),
		check572EnableLinuxauditdlogging(),
		check581EnsureBasicAuthenticationusingstaticpasswordsisDisabled(cl),
		check582EnsureauthenticationusingClientCertificatesisDisabled(cl),
		check583ManageKubernetesRBACuserswithGoogleGroupsforGKE(cl),
		check584EnsureLegacyAuthorizationABACisDisabled(cl),
		check591EnableCustomerManagedEncryptionKeysCMEKforGKEPersistentDisksPD(),
		check5101EnsureKubernetesWebUIisDisabled(cl),
		check5102EnsurethatAlphaclustersarenotusedforproductionworkloads(cl),
		check5103EnsurePodSecurityPolicyisEnabledandsetasappropriate(),
		check5104ConsiderGKESandboxforrunninguntrustedworkloads(cl),
		check5105EnsureuseofBinaryAuthorization(cl),
		check5106EnableCloudSecurityCommandCenterCloudSCC(),
	}

	report := &castai.CloudScanReport{
		Checks: make([]castai.CloudScanCheck, 0, len(checks)),
	}
	for _, c := range checks {
		if c.validate != nil {
			c.validate(&c)
		}
		var contextBytes json.RawMessage
		if c.context != nil {
			contextBytes, err = json.Marshal(c.context)
			if err != nil {
				return err
			}
		}
		report.Checks = append(report.Checks, castai.CloudScanCheck{
			ID:      c.id,
			Manual:  c.manual,
			Failed:  c.failed,
			Context: contextBytes,
		})
	}

	if err := s.castaiClient.SendCISCloudScanReport(ctx, report); err != nil {
		return err
	}

	return nil
}

func parseInfoFromClusterName(clusterName string) (project, location string) {
	parts := strings.Split(clusterName, "/")
	if len(parts) != 6 {
		return "", ""
	}
	return parts[1], parts[3]
}<|MERGE_RESOLUTION|>--- conflicted
+++ resolved
@@ -93,21 +93,15 @@
 	for {
 		s.log.Info("scanning cloud")
 		if err := s.scan(ctx); err != nil {
-			s.log.Errorf("gke cloud scan failed: %v", err)
+			s.log.Errorf("gcp cloud scan failed: %v", err)
 		} else {
-			s.log.Info("cloud scan finished")
+			s.log.Info("gcp cloud scan finished")
 		}
 
 		select {
 		case <-ctx.Done():
 			return
 		case <-time.After(s.cfg.ScanInterval):
-<<<<<<< HEAD
-			if err := s.scan(ctx); err != nil {
-				s.log.Errorf("gcp cloud scan failed: %v", err)
-			}
-=======
->>>>>>> 9ed07fdb
 		}
 	}
 }
