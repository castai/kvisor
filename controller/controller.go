package controller

import (
	"context"
	"errors"
	"fmt"
	"reflect"

	"github.com/sirupsen/logrus"
	"golang.org/x/sync/errgroup"
	appsv1 "k8s.io/api/apps/v1"
	batchv1 "k8s.io/api/batch/v1"
	batchv1beta1 "k8s.io/api/batch/v1beta1"
	corev1 "k8s.io/api/core/v1"
	rbacv1 "k8s.io/api/rbac/v1"
	"k8s.io/client-go/informers"
	"k8s.io/client-go/tools/cache"

	"github.com/castai/sec-agent/version"
)

func New(
	log logrus.FieldLogger,
	f informers.SharedInformerFactory,
	subscribers []ObjectSubscriber,
	k8sVersion version.Interface,
) *Controller {
	typeInformerMap := map[reflect.Type]cache.SharedInformer{
		reflect.TypeOf(&corev1.Node{}):        f.Core().V1().Nodes().Informer(),
		reflect.TypeOf(&corev1.Pod{}):         f.Core().V1().Pods().Informer(),
		reflect.TypeOf(&corev1.Namespace{}):   f.Core().V1().Namespaces().Informer(),
		reflect.TypeOf(&corev1.Service{}):     f.Core().V1().Services().Informer(),
		reflect.TypeOf(&appsv1.Deployment{}):  f.Apps().V1().Deployments().Informer(),
		reflect.TypeOf(&appsv1.DaemonSet{}):   f.Apps().V1().DaemonSets().Informer(),
		reflect.TypeOf(&appsv1.StatefulSet{}): f.Apps().V1().StatefulSets().Informer(),
		reflect.TypeOf(&batchv1.Job{}):        f.Batch().V1().Jobs().Informer(),
		// RBAC
		reflect.TypeOf(&rbacv1.ClusterRoleBinding{}): f.Rbac().V1().ClusterRoleBindings().Informer(),
<<<<<<< HEAD
		reflect.TypeOf(&rbacv1.RoleBinding{}):        f.Rbac().V1().RoleBindings().Informer(),
		reflect.TypeOf(&rbacv1.ClusterRole{}):        f.Rbac().V1().ClusterRoles().Informer(),
		reflect.TypeOf(&rbacv1.Role{}):               f.Rbac().V1().Roles().Informer(),
=======
		reflect.TypeOf(&appsv1.Deployment{}):         f.Apps().V1().Deployments().Informer(),
		reflect.TypeOf(&appsv1.ReplicaSet{}):         f.Apps().V1().ReplicaSets().Informer(),
		reflect.TypeOf(&appsv1.DaemonSet{}):          f.Apps().V1().DaemonSets().Informer(),
		reflect.TypeOf(&appsv1.StatefulSet{}):        f.Apps().V1().StatefulSets().Informer(),
		reflect.TypeOf(&batchv1.Job{}):               f.Batch().V1().Jobs().Informer(),
>>>>>>> 46307646
	}

	if k8sVersion.MinorInt() >= 21 {
		typeInformerMap[reflect.TypeOf(&batchv1.CronJob{})] = f.Batch().V1().CronJobs().Informer()
	} else {
		typeInformerMap[reflect.TypeOf(&batchv1beta1.CronJob{})] = f.Batch().V1beta1().CronJobs().Informer()
	}

	c := &Controller{
		log:             log,
		informerFactory: f,
		informers:       typeInformerMap,
		subscribers:     subscribers,
	}

	for typ, informer := range c.informers {
		for _, subscriber := range c.subscribers {
			for _, supportedType := range subscriber.RequiredInformers() {
				if supportedType == typ {
					informer.AddEventHandler(c.wrapHandler(subscriber))
				}
			}
		}
	}

	return c
}

type Controller struct {
	log             logrus.FieldLogger
	informerFactory informers.SharedInformerFactory
	informers       map[reflect.Type]cache.SharedInformer
	subscribers     []ObjectSubscriber
}

func (c *Controller) Run(ctx context.Context) error {
	c.informerFactory.Start(ctx.Done())

	errGroup, ctx := errgroup.WithContext(ctx)
	for _, subscriber := range c.subscribers {
		func(ctx context.Context, subscriber ObjectSubscriber) {
			errGroup.Go(func() error {
				err := c.runSubscriber(ctx, subscriber)
				if errors.Is(err, context.Canceled) {
					return nil
				}

				return err
			})
		}(ctx, subscriber)
	}

	return errGroup.Wait()
}

func (c *Controller) runSubscriber(ctx context.Context, subscriber ObjectSubscriber) error {
	requiredInformerTypes := subscriber.RequiredInformers()
	syncs := make([]cache.InformerSynced, 0, len(requiredInformerTypes))

	for _, typ := range requiredInformerTypes {
		informer, ok := c.informers[typ]
		if !ok {
			return fmt.Errorf("no informer for type %v", typ)
		}
		syncs = append(syncs, informer.HasSynced)
	}

	if len(syncs) > 0 && !cache.WaitForCacheSync(ctx.Done(), syncs...) {
		return fmt.Errorf("failed to wait for cache sync")
	}

	return subscriber.Run(ctx)
}

func (c *Controller) wrapHandler(handler ResourceEventHandler) cache.ResourceEventHandler {
	return cache.ResourceEventHandlerFuncs{
		AddFunc: func(obj interface{}) {
			deletedUnknownHandler(obj, handler.OnDelete, handler.OnAdd)
		},
		UpdateFunc: func(oldObj, newObj interface{}) {
			deletedUnknownHandler(newObj, handler.OnDelete, handler.OnUpdate)
		},
		DeleteFunc: func(obj interface{}) {
			deletedUnknownHandler(obj, handler.OnDelete, handler.OnDelete)
		},
	}
}

type handlerFunc func(obj Object)

// deletedUnknownHandler is used to handle cache.DeletedFinalStateUnknown where an Object was deleted but the watch
// deletion Event was missed while disconnected from the api-server.
func deletedUnknownHandler(obj interface{}, deletedHandler, nextHandler handlerFunc) {
	if deleted, ok := obj.(cache.DeletedFinalStateUnknown); ok {
		obj, ok := deleted.Obj.(Object)
		if !ok {
			return
		}
		addObjectMeta(obj)
		deletedHandler(obj)
	} else {
		obj, ok := obj.(Object)
		if !ok {
			return
		}
		addObjectMeta(obj)
		nextHandler(obj)
	}
}

// addObjectMeta adds missing metadata since kubernetes client removes object kind and api version information.
func addObjectMeta(o Object) {
	appsV1 := "apps/v1"
	v1 := "v1"
	switch o := o.(type) {
	case *appsv1.Deployment:
		o.Kind = "Deployment"
		o.APIVersion = appsV1
	case *appsv1.StatefulSet:
		o.Kind = "StatefulSet"
		o.APIVersion = appsV1
	case *appsv1.DaemonSet:
		o.Kind = "DaemonSet"
		o.APIVersion = appsV1
	case *corev1.Node:
		o.Kind = "Node"
		o.APIVersion = v1
	case *corev1.Namespace:
		o.Kind = "Namespace"
		o.APIVersion = v1
	case *corev1.Service:
		o.Kind = "Service"
		o.APIVersion = v1
	case *corev1.Pod:
		o.Kind = "Pod"
		o.APIVersion = v1
	case *rbacv1.ClusterRoleBinding:
		o.Kind = "ClusterRoleBinding"
		o.APIVersion = "rbac.authorization.k8s.io/v1"
	case *rbacv1.RoleBinding:
		o.Kind = "RoleBinding"
		o.APIVersion = "rbac.authorization.k8s.io/v1"
	case *rbacv1.ClusterRole:
		o.Kind = "ClusterRole"
		o.APIVersion = "rbac.authorization.k8s.io/v1"
	case *rbacv1.Role:
		o.Kind = "Role"
		o.APIVersion = "rbac.authorization.k8s.io/v1"
	}
}<|MERGE_RESOLUTION|>--- conflicted
+++ resolved
@@ -32,21 +32,14 @@
 		reflect.TypeOf(&corev1.Service{}):     f.Core().V1().Services().Informer(),
 		reflect.TypeOf(&appsv1.Deployment{}):  f.Apps().V1().Deployments().Informer(),
 		reflect.TypeOf(&appsv1.DaemonSet{}):   f.Apps().V1().DaemonSets().Informer(),
+		reflect.TypeOf(&appsv1.ReplicaSet{}):  f.Apps().V1().ReplicaSets().Informer(),
 		reflect.TypeOf(&appsv1.StatefulSet{}): f.Apps().V1().StatefulSets().Informer(),
 		reflect.TypeOf(&batchv1.Job{}):        f.Batch().V1().Jobs().Informer(),
 		// RBAC
 		reflect.TypeOf(&rbacv1.ClusterRoleBinding{}): f.Rbac().V1().ClusterRoleBindings().Informer(),
-<<<<<<< HEAD
 		reflect.TypeOf(&rbacv1.RoleBinding{}):        f.Rbac().V1().RoleBindings().Informer(),
 		reflect.TypeOf(&rbacv1.ClusterRole{}):        f.Rbac().V1().ClusterRoles().Informer(),
 		reflect.TypeOf(&rbacv1.Role{}):               f.Rbac().V1().Roles().Informer(),
-=======
-		reflect.TypeOf(&appsv1.Deployment{}):         f.Apps().V1().Deployments().Informer(),
-		reflect.TypeOf(&appsv1.ReplicaSet{}):         f.Apps().V1().ReplicaSets().Informer(),
-		reflect.TypeOf(&appsv1.DaemonSet{}):          f.Apps().V1().DaemonSets().Informer(),
-		reflect.TypeOf(&appsv1.StatefulSet{}):        f.Apps().V1().StatefulSets().Informer(),
-		reflect.TypeOf(&batchv1.Job{}):               f.Batch().V1().Jobs().Informer(),
->>>>>>> 46307646
 	}
 
 	if k8sVersion.MinorInt() >= 21 {
