//go:generate mockgen -source $GOFILE -destination ./mock/client.go . Client

package castai

import (
	"bytes"
	"compress/gzip"
	"context"
	"encoding/json"
	"fmt"
	"io"
<<<<<<< HEAD
=======
	"net"
	"net/http"
	"net/url"
>>>>>>> ac188765
	"time"

	"github.com/go-resty/resty/v2"
	"github.com/sirupsen/logrus"
	"k8s.io/apimachinery/pkg/util/wait"

	"github.com/castai/sec-agent/castai/contract"
	"github.com/castai/sec-agent/config"
)

const (
	headerAPIKey            = "X-API-Key"
	headerUserAgent         = "User-Agent"
	headerContentType       = "Content-Type"
	headerContentEncoding   = "Content-Encoding"
	headerKubernetesVersion = "X-K8s-Version"
	totalSendDeltaTimeout   = 2 * time.Minute
)

type Client interface {
	SendLogs(ctx context.Context, req *LogEvent) error
<<<<<<< HEAD
	SendLinterChecks(ctx context.Context, checks []contract.LinterCheck) error
=======
	SendDelta(ctx context.Context, delta *Delta) error
>>>>>>> ac188765
}

func NewClient(
	apiURL, apiKey string,
	log *logrus.Logger,
	clusterID string,
	binVersion *config.SecurityAgentVersion,
) Client {

	httpClient := newDefaultDeltaHTTPClient()
	restClient := resty.NewWithClient(httpClient)
	restClient.SetBaseURL(apiURL)
	restClient.Header.Set(headerAPIKey, apiKey)
	restClient.Header.Set(headerUserAgent, "castai-sec-agent/"+binVersion.Version)
	if log.Level == logrus.TraceLevel {
		restClient.SetDebug(true)
	}

	return &client{
		apiURL:     apiURL,
		apiKey:     apiKey,
		log:        log,
		restClient: restClient,
		httpClient: httpClient,
		clusterID:  clusterID,
		binVersion: binVersion,
	}
}

func createHTTPTransport() *http.Transport {
	return &http.Transport{
		Proxy: http.ProxyFromEnvironment,
		DialContext: (&net.Dialer{
			Timeout: 5 * time.Second,
		}).DialContext,
		ForceAttemptHTTP2:     true,
		MaxIdleConns:          100,
		IdleConnTimeout:       90 * time.Second,
		TLSHandshakeTimeout:   5 * time.Second,
		ExpectContinueTimeout: 1 * time.Second,
	}
}

func newDefaultDeltaHTTPClient() *http.Client {
	return &http.Client{
		Timeout:   2 * time.Minute,
		Transport: createHTTPTransport(),
	}
}

type client struct {
	apiURL     string
	apiKey     string
	log        *logrus.Logger
	restClient *resty.Client
	httpClient *http.Client
	clusterID  string
	binVersion *config.SecurityAgentVersion
}

func (c *client) SendLogs(ctx context.Context, req *LogEvent) error {
	resp, err := c.restClient.R().
		SetBody(req).
		SetContext(ctx).
		Post(fmt.Sprintf("/v1/security/insights/%s/log", c.clusterID))

	if err != nil {
		return fmt.Errorf("sending logs: %w", err)
	}
	if resp.IsError() {
		return fmt.Errorf("sending logs: request error status_code=%d body=%s", resp.StatusCode(), resp.Body())
	}

	return nil
}

<<<<<<< HEAD
func (c *client) SendLinterChecks(ctx context.Context, checks []contract.LinterCheck) error {
	var buffer bytes.Buffer
	if err := json.NewEncoder(&buffer).Encode(checks); err != nil {
		return err
=======
func (c *client) SendDelta(ctx context.Context, delta *Delta) error {
	uri, err := url.Parse(fmt.Sprintf("%s/v1/security/insights/agent/%s/delta", c.apiURL, c.clusterID))
	if err != nil {
		return fmt.Errorf("invalid url: %w", err)
>>>>>>> ac188765
	}

	pipeReader, pipeWriter := io.Pipe()

	go func() {
<<<<<<< HEAD
		defer pipeWriter.Close()

		gzipWriter := gzip.NewWriter(pipeWriter)
		defer gzipWriter.Close()

		_, err := gzipWriter.Write(buffer.Bytes())
		if err != nil {
			c.log.Errorf("compressing checks: %v", err)
		}
	}()

	resp, err := c.rest.R().
		SetBody(pipeReader).
		SetHeader("Content-Type", "application/json").
		SetContext(ctx).
		Post(fmt.Sprintf("/v1/security/insights/agent/%s/linter-checks", c.clusterID))
	if err != nil {
		return fmt.Errorf("sending checks: %w", err)
	}
	if resp.IsError() {
		return fmt.Errorf("sending checks: request error status_code=%d body=%s", resp.StatusCode(), resp.Body())
=======
		defer func() {
			if err := pipeWriter.Close(); err != nil {
				c.log.Errorf("closing gzip pipe: %v", err)
			}
		}()

		gzipWriter := gzip.NewWriter(pipeWriter)
		defer func() {
			if err := gzipWriter.Close(); err != nil {
				c.log.Errorf("closing gzip writer: %v", err)
			}
		}()

		if err := json.NewEncoder(gzipWriter).Encode(delta); err != nil {
			c.log.Errorf("compressing json: %v", err)
		}
	}()

	ctx, cancel := context.WithTimeout(ctx, totalSendDeltaTimeout)
	defer cancel()

	req, err := http.NewRequestWithContext(ctx, http.MethodPost, uri.String(), pipeReader)
	if err != nil {
		return fmt.Errorf("creating delta request: %w", err)
	}

	req.Header.Set(headerContentType, "application/json")
	req.Header.Set(headerContentEncoding, "gzip")
	req.Header.Set(headerAPIKey, c.apiKey)
	req.Header.Set(headerUserAgent, "castai-sec-agent/"+c.binVersion.Version)

	var resp *http.Response

	backoff := wait.Backoff{
		Duration: 10 * time.Millisecond,
		Factor:   1.5,
		Jitter:   0.2,
		Steps:    3,
	}
	err = wait.ExponentialBackoffWithContext(ctx, backoff, func() (done bool, err error) {
		resp, err = c.httpClient.Do(req)
		if err != nil {
			c.log.Warnf("failed sending delta request: %v", err)
			return false, fmt.Errorf("sending delta request: %w", err)
		}
		return true, nil
	})
	if err != nil {
		return err
	}
	defer func() {
		if err := resp.Body.Close(); err != nil {
			c.log.Errorf("closing response body: %v", err)
		}
	}()

	if resp.StatusCode > 399 {
		var buf bytes.Buffer
		if _, err := buf.ReadFrom(resp.Body); err != nil {
			c.log.Errorf("failed reading error response body: %v", err)
		}
		return fmt.Errorf("delta request error status_code=%d body=%s url=%s", resp.StatusCode, buf.String(), uri.String())
>>>>>>> ac188765
	}

	return nil
}

type LogEvent struct {
	Level   string        `json:"level"`
	Time    time.Time     `json:"time"`
	Message string        `json:"message"`
	Fields  logrus.Fields `json:"fields"`
}

type Delta struct {
	FullSnapshot bool        `json:"full_snapshot,omitempty"`
	Items        []DeltaItem `json:"items"`
}

type DeltaItem struct {
	Event            EventType `json:"event"`
	ObjectUID        string    `json:"object_uid"`
	ObjectName       string    `json:"object_name,omitempty"`
	ObjectNamespace  string    `json:"object_namespace,omitempty"`
	ObjectKind       string    `json:"object_kind,omitempty"`
	ObjectAPIVersion string    `json:"object_api_version,omitempty"`
	ObjectCreatedAt  time.Time `json:"object_created_at,omitempty"`
}

type EventType string

const (
	EventAdd    EventType = "add"
	EventUpdate EventType = "update"
	EventDelete EventType = "delete"
)<|MERGE_RESOLUTION|>--- conflicted
+++ resolved
@@ -9,12 +9,9 @@
 	"encoding/json"
 	"fmt"
 	"io"
-<<<<<<< HEAD
-=======
 	"net"
 	"net/http"
 	"net/url"
->>>>>>> ac188765
 	"time"
 
 	"github.com/go-resty/resty/v2"
@@ -36,11 +33,8 @@
 
 type Client interface {
 	SendLogs(ctx context.Context, req *LogEvent) error
-<<<<<<< HEAD
+	SendDelta(ctx context.Context, delta *Delta) error
 	SendLinterChecks(ctx context.Context, checks []contract.LinterCheck) error
-=======
-	SendDelta(ctx context.Context, delta *Delta) error
->>>>>>> ac188765
 }
 
 func NewClient(
@@ -117,45 +111,15 @@
 	return nil
 }
 
-<<<<<<< HEAD
-func (c *client) SendLinterChecks(ctx context.Context, checks []contract.LinterCheck) error {
-	var buffer bytes.Buffer
-	if err := json.NewEncoder(&buffer).Encode(checks); err != nil {
-		return err
-=======
 func (c *client) SendDelta(ctx context.Context, delta *Delta) error {
 	uri, err := url.Parse(fmt.Sprintf("%s/v1/security/insights/agent/%s/delta", c.apiURL, c.clusterID))
 	if err != nil {
 		return fmt.Errorf("invalid url: %w", err)
->>>>>>> ac188765
 	}
 
 	pipeReader, pipeWriter := io.Pipe()
 
 	go func() {
-<<<<<<< HEAD
-		defer pipeWriter.Close()
-
-		gzipWriter := gzip.NewWriter(pipeWriter)
-		defer gzipWriter.Close()
-
-		_, err := gzipWriter.Write(buffer.Bytes())
-		if err != nil {
-			c.log.Errorf("compressing checks: %v", err)
-		}
-	}()
-
-	resp, err := c.rest.R().
-		SetBody(pipeReader).
-		SetHeader("Content-Type", "application/json").
-		SetContext(ctx).
-		Post(fmt.Sprintf("/v1/security/insights/agent/%s/linter-checks", c.clusterID))
-	if err != nil {
-		return fmt.Errorf("sending checks: %w", err)
-	}
-	if resp.IsError() {
-		return fmt.Errorf("sending checks: request error status_code=%d body=%s", resp.StatusCode(), resp.Body())
-=======
 		defer func() {
 			if err := pipeWriter.Close(); err != nil {
 				c.log.Errorf("closing gzip pipe: %v", err)
@@ -218,7 +182,41 @@
 			c.log.Errorf("failed reading error response body: %v", err)
 		}
 		return fmt.Errorf("delta request error status_code=%d body=%s url=%s", resp.StatusCode, buf.String(), uri.String())
->>>>>>> ac188765
+	}
+
+	return nil
+}
+
+func (c *client) SendLinterChecks(ctx context.Context, checks []contract.LinterCheck) error {
+	var buffer bytes.Buffer
+	if err := json.NewEncoder(&buffer).Encode(checks); err != nil {
+		return err
+	}
+
+	pipeReader, pipeWriter := io.Pipe()
+
+	go func() {
+		defer pipeWriter.Close()
+
+		gzipWriter := gzip.NewWriter(pipeWriter)
+		defer gzipWriter.Close()
+
+		_, err := gzipWriter.Write(buffer.Bytes())
+		if err != nil {
+			c.log.Errorf("compressing checks: %v", err)
+		}
+	}()
+
+	resp, err := c.restClient.R().
+		SetBody(pipeReader).
+		SetHeader("Content-Type", "application/json").
+		SetContext(ctx).
+		Post(fmt.Sprintf("/v1/security/insights/agent/%s/linter-checks", c.clusterID))
+	if err != nil {
+		return fmt.Errorf("sending checks: %w", err)
+	}
+	if resp.IsError() {
+		return fmt.Errorf("sending checks: request error status_code=%d body=%s", resp.StatusCode(), resp.Body())
 	}
 
 	return nil
